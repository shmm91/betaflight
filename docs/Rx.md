--- conflicted
+++ resolved
@@ -110,7 +110,6 @@
 
 SUMH is a legacy Graupner protocol.  Graupner have issued a firmware updates for many recivers that lets them use SUMD instead.
 
-<<<<<<< HEAD
 ### IBUS
 
 10 channels via serial currently supported.
@@ -121,19 +120,11 @@
 
 If you are using a 6ch tx such as the FS-I6 or TGY-I6 then you must flash a 10ch
 firmware on the tx to make use of these extra channels.
-=======
-
-### i-BUS
-
-8 channels via serial currently supported. See notes below.
-* Cleanflight Firmware 1.12 or higher required
-* Cleanflight Configurator 1.20 or higher required
 
 These receivers are reported working:
 
 FlySky/Turnigy FS-iA6B 6-Channel Receiver
 http://www.flysky-cn.com/products_detail/&productId=51.html
->>>>>>> f90e678a
 
 ## MultiWii serial protocol (MSP)
 
