--- conflicted
+++ resolved
@@ -1014,15 +1014,12 @@
             drivers/system.c \
             drivers/rcc.c \
             drivers/serial_uart.c \
-<<<<<<< HEAD
             drivers/serial_pinconfig.c \
-=======
             drivers/rx_xn297.c \
             drivers/display_ug2864hsweg01.c \
             telemetry/crsf.c \
             telemetry/srxl.c \
             io/displayport_oled.c
->>>>>>> f4e4e45a
 
 
 # check if target.mk supplied
