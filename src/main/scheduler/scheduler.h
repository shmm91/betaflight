--- conflicted
+++ resolved
@@ -85,13 +85,11 @@
 #ifdef USE_BST
     TASK_BST_MASTER_PROCESS,
 #endif
-<<<<<<< HEAD
+#ifdef CMS
+    TASK_CMS,
+#endif
 #ifdef VTX_CONTROL
     TASK_VTXCTRL,
-=======
-#ifdef CMS
-    TASK_CMS,
->>>>>>> b42de4f2
 #endif
 
     /* Count of real tasks */
