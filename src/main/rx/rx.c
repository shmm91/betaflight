/*
 * This file is part of Cleanflight.
 *
 * Cleanflight is free software: you can redistribute it and/or modify
 * it under the terms of the GNU General Public License as published by
 * the Free Software Foundation, either version 3 of the License, or
 * (at your option) any later version.
 *
 * Cleanflight is distributed in the hope that it will be useful,
 * but WITHOUT ANY WARRANTY; without even the implied warranty of
 * MERCHANTABILITY or FITNESS FOR A PARTICULAR PURPOSE.  See the
 * GNU General Public License for more details.
 *
 * You should have received a copy of the GNU General Public License
 * along with Cleanflight.  If not, see <http://www.gnu.org/licenses/>.
 */

#include <stdbool.h>
#include <stdint.h>
#include <stdlib.h>

#include <string.h>

#include "platform.h"
#include "build_config.h"
#include "debug.h"


#include "common/maths.h"

#include "config/config.h"

#include "drivers/serial.h"
#include "drivers/adc.h"
#include "io/serial.h"
#include "io/rc_controls.h"

#include "flight/failsafe.h"

#include "drivers/gpio.h"
#include "drivers/timer.h"
#include "drivers/pwm_rx.h"
#include "drivers/system.h"
#include "rx/pwm.h"
#include "rx/sbus.h"
#include "rx/spektrum.h"
#include "rx/sumd.h"
#include "rx/sumh.h"
#include "rx/msp.h"
#include "rx/xbus.h"

#include "rx/rx.h"


//#define DEBUG_RX_SIGNAL_LOSS

void rxPwmInit(rxRuntimeConfig_t *rxRuntimeConfig, rcReadRawDataPtr *callback);

bool sbusInit(rxConfig_t *initialRxConfig, rxRuntimeConfig_t *rxRuntimeConfig, rcReadRawDataPtr *callback);
bool spektrumInit(rxConfig_t *rxConfig, rxRuntimeConfig_t *rxRuntimeConfig, rcReadRawDataPtr *callback);
bool sumdInit(rxConfig_t *rxConfig, rxRuntimeConfig_t *rxRuntimeConfig, rcReadRawDataPtr *callback);
bool sumhInit(rxConfig_t *rxConfig, rxRuntimeConfig_t *rxRuntimeConfig, rcReadRawDataPtr *callback);

void rxMspInit(rxConfig_t *rxConfig, rxRuntimeConfig_t *rxRuntimeConfig, rcReadRawDataPtr *callback);

const char rcChannelLetters[] = "AERT12345678abcdefgh";

uint16_t rssi = 0;                  // range: [0;1023]

static bool rxDataReceived = false;
static bool rxSignalReceived = false;
static bool rxSignalReceivedNotDataDriven = false;
static bool rxFlightChannelsValid = false;
static bool rxIsInFailsafeMode = true;
static bool rxIsInFailsafeModeNotDataDriven = true;

static uint32_t rxUpdateAt = 0;
static uint32_t needRxSignalBefore = 0;
static uint32_t suspendRxSignalUntil = 0;
static uint8_t  skipRxSamples = 0;

int16_t rcRaw[MAX_SUPPORTED_RC_CHANNEL_COUNT];     // interval [1000;2000]
int16_t rcData[MAX_SUPPORTED_RC_CHANNEL_COUNT];     // interval [1000;2000]
<<<<<<< HEAD
int8_t  rcInvalidPulsCounter[MAX_SUPPORTED_RC_CHANNEL_COUNT];

#define MAX_INVALID_PULS_COUNTS  20
=======
uint32_t rcInvalidPulsPeriod[MAX_SUPPORTED_RC_CHANNEL_COUNT];

#define MAX_INVALID_PULS_TIME    300
>>>>>>> a64e2c4f
#define PPM_AND_PWM_SAMPLE_COUNT 3

#define DELAY_50_HZ (1000000 / 50)
#define DELAY_10_HZ (1000000 / 10)
#define DELAY_5_HZ (1000000 / 5)
#define SKIP_RC_ON_SUSPEND_PERIOD 1500000           // 1.5 second period in usec (call frequency independent)
#define SKIP_RC_SAMPLES_ON_RESUME  2                // flush 2 samples to drop wrong measurements (timing independent)

rxRuntimeConfig_t rxRuntimeConfig;
static rxConfig_t *rxConfig;
static uint8_t rcSampleIndex = 0;

static uint16_t nullReadRawRC(rxRuntimeConfig_t *rxRuntimeConfig, uint8_t channel) {
    UNUSED(rxRuntimeConfig);
    UNUSED(channel);

    return PPM_RCVR_TIMEOUT;
}

static rcReadRawDataPtr rcReadRawFunc = nullReadRawRC;
static uint16_t rxRefreshRate;

void serialRxInit(rxConfig_t *rxConfig);

void useRxConfig(rxConfig_t *rxConfigToUse)
{
    rxConfig = rxConfigToUse;
}

#define REQUIRED_CHANNEL_MASK 0x0F // first 4 channels

static uint8_t validFlightChannelMask;

STATIC_UNIT_TESTED void rxResetFlightChannelStatus(void) {
    validFlightChannelMask = REQUIRED_CHANNEL_MASK;
}

STATIC_UNIT_TESTED bool rxHaveValidFlightChannels(void)
{
    return (validFlightChannelMask == REQUIRED_CHANNEL_MASK);
}

STATIC_UNIT_TESTED bool isPulseValid(uint16_t pulseDuration)
{
    return  pulseDuration >= rxConfig->rx_min_usec &&
            pulseDuration <= rxConfig->rx_max_usec;
}

// pulse duration is in micro seconds (usec)
STATIC_UNIT_TESTED void rxUpdateFlightChannelStatus(uint8_t channel, bool valid)
{
    if (channel < NON_AUX_CHANNEL_COUNT && !valid) {
        // if signal is invalid - mark channel as BAD
        validFlightChannelMask &= ~(1 << channel);
    }
}

void resetAllRxChannelRangeConfigurations(rxChannelRangeConfiguration_t *rxChannelRangeConfiguration) {
    // set default calibration to full range and 1:1 mapping
    for (int i = 0; i < NON_AUX_CHANNEL_COUNT; i++) {
        rxChannelRangeConfiguration->min = PWM_RANGE_MIN;
        rxChannelRangeConfiguration->max = PWM_RANGE_MAX;
        rxChannelRangeConfiguration++;
    }
}

void rxInit(rxConfig_t *rxConfig, modeActivationCondition_t *modeActivationConditions)
{
    uint8_t i;
    uint16_t value;

    useRxConfig(rxConfig);
    rcSampleIndex = 0;

    for (i = 0; i < MAX_SUPPORTED_RC_CHANNEL_COUNT; i++) {
        rcData[i] = rxConfig->midrc;
<<<<<<< HEAD
        rcInvalidPulsCounter[i] = MAX_INVALID_PULS_COUNTS;
=======
        rcInvalidPulsPeriod[i] = millis() + MAX_INVALID_PULS_TIME;
>>>>>>> a64e2c4f
    }

    rcData[THROTTLE] = (feature(FEATURE_3D)) ? rxConfig->midrc : rxConfig->rx_min_usec;

    // Initialize ARM switch to OFF position when arming via switch is defined
    for (i = 0; i < MAX_MODE_ACTIVATION_CONDITION_COUNT; i++) {
        modeActivationCondition_t *modeActivationCondition = &modeActivationConditions[i];
        if (modeActivationCondition->modeId == BOXARM && IS_RANGE_USABLE(&modeActivationCondition->range)) {
            // ARM switch is defined, determine an OFF value
            if (modeActivationCondition->range.startStep > 0) {
                value = MODE_STEP_TO_CHANNEL_VALUE((modeActivationCondition->range.startStep - 1));
            } else {
                value = MODE_STEP_TO_CHANNEL_VALUE((modeActivationCondition->range.endStep + 1));
            }
            // Initialize ARM AUX channel to OFF value
            rcData[modeActivationCondition->auxChannelIndex + NON_AUX_CHANNEL_COUNT] = value;
        }
    }

#ifdef SERIAL_RX
    if (feature(FEATURE_RX_SERIAL)) {
        serialRxInit(rxConfig);
    }
#endif

    if (feature(FEATURE_RX_MSP)) {
        rxMspInit(rxConfig, &rxRuntimeConfig, &rcReadRawFunc);
    }

    if (feature(FEATURE_RX_PPM) || feature(FEATURE_RX_PARALLEL_PWM)) {
        rxRefreshRate = 20000;
        rxPwmInit(&rxRuntimeConfig, &rcReadRawFunc);
    }

    rxRuntimeConfig.auxChannelCount = rxRuntimeConfig.channelCount - STICK_CHANNEL_COUNT;
}

#ifdef SERIAL_RX
void serialRxInit(rxConfig_t *rxConfig)
{
    bool enabled = false;
    switch (rxConfig->serialrx_provider) {
        case SERIALRX_SPEKTRUM1024:
            rxRefreshRate = 22000;
            enabled = spektrumInit(rxConfig, &rxRuntimeConfig, &rcReadRawFunc);
            break;
        case SERIALRX_SPEKTRUM2048:
            rxRefreshRate = 11000;
            enabled = spektrumInit(rxConfig, &rxRuntimeConfig, &rcReadRawFunc);
            break;
        case SERIALRX_SBUS:
            rxRefreshRate = 11000;
            enabled = sbusInit(rxConfig, &rxRuntimeConfig, &rcReadRawFunc);
            break;
        case SERIALRX_SUMD:
            rxRefreshRate = 11000;
            enabled = sumdInit(rxConfig, &rxRuntimeConfig, &rcReadRawFunc);
            break;
        case SERIALRX_SUMH:
            rxRefreshRate = 11000;
            enabled = sumhInit(rxConfig, &rxRuntimeConfig, &rcReadRawFunc);
            break;
        case SERIALRX_XBUS_MODE_B:
        case SERIALRX_XBUS_MODE_B_RJ01:
            rxRefreshRate = 11000;
            enabled = xBusInit(rxConfig, &rxRuntimeConfig, &rcReadRawFunc);
            break;
    }

    if (!enabled) {
        featureClear(FEATURE_RX_SERIAL);
        rcReadRawFunc = nullReadRawRC;
    }
}

uint8_t serialRxFrameStatus(rxConfig_t *rxConfig)
{
    /**
     * FIXME: Each of the xxxxFrameStatus() methods MUST be able to survive being called without the
     * corresponding xxxInit() method having been called first.
     *
     * This situation arises when the cli or the msp changes the value of rxConfig->serialrx_provider
     *
     * A solution is for the ___Init() to configure the serialRxFrameStatus function pointer which
     * should be used instead of the switch statement below.
     */
    switch (rxConfig->serialrx_provider) {
        case SERIALRX_SPEKTRUM1024:
        case SERIALRX_SPEKTRUM2048:
            return spektrumFrameStatus();
        case SERIALRX_SBUS:
            return sbusFrameStatus();
        case SERIALRX_SUMD:
            return sumdFrameStatus();
        case SERIALRX_SUMH:
            return sumhFrameStatus();
        case SERIALRX_XBUS_MODE_B:
        case SERIALRX_XBUS_MODE_B_RJ01:
            return xBusFrameStatus();
    }
    return SERIAL_RX_FRAME_PENDING;
}
#endif

uint8_t calculateChannelRemapping(uint8_t *channelMap, uint8_t channelMapEntryCount, uint8_t channelToRemap)
{
    if (channelToRemap < channelMapEntryCount) {
        return channelMap[channelToRemap];
    }
    return channelToRemap;
}

bool rxIsReceivingSignal(void)
{
    return rxSignalReceived;
}

bool rxAreFlightChannelsValid(void)
{
    return rxFlightChannelsValid;
}
static bool isRxDataDriven(void) {
    return !(feature(FEATURE_RX_PARALLEL_PWM | FEATURE_RX_PPM));
}

static void resetRxSignalReceivedFlagIfNeeded(uint32_t currentTime)
{
    if (!rxSignalReceived) {
        return;
    }

    if (((int32_t)(currentTime - needRxSignalBefore) >= 0)) {
        rxSignalReceived = false;
        rxSignalReceivedNotDataDriven = false;
    }
}

void suspendRxSignal(void)
{
    suspendRxSignalUntil = micros() + SKIP_RC_ON_SUSPEND_PERIOD;
    skipRxSamples = SKIP_RC_SAMPLES_ON_RESUME;
    failsafeOnRxSuspend(SKIP_RC_ON_SUSPEND_PERIOD);
}

void resumeRxSignal(void)
{
    suspendRxSignalUntil = micros();
    skipRxSamples = SKIP_RC_SAMPLES_ON_RESUME;
    failsafeOnRxResume();
}

void updateRx(uint32_t currentTime)
{
    resetRxSignalReceivedFlagIfNeeded(currentTime);

    if (isRxDataDriven()) {
        rxDataReceived = false;
    }


#ifdef SERIAL_RX
    if (feature(FEATURE_RX_SERIAL)) {
        uint8_t frameStatus = serialRxFrameStatus(rxConfig);

        if (frameStatus & SERIAL_RX_FRAME_COMPLETE) {
            rxDataReceived = true;
            rxIsInFailsafeMode = (frameStatus & SERIAL_RX_FRAME_FAILSAFE) != 0;
            rxSignalReceived = !rxIsInFailsafeMode;
            needRxSignalBefore = currentTime + DELAY_10_HZ;
        }
    }
#endif

    if (feature(FEATURE_RX_MSP)) {
        rxDataReceived = rxMspFrameComplete();

        if (rxDataReceived) {
            rxSignalReceived = true;
            rxIsInFailsafeMode = false;
            needRxSignalBefore = currentTime + DELAY_5_HZ;
        }
    }

    if (feature(FEATURE_RX_PPM)) {
        if (isPPMDataBeingReceived()) {
            rxSignalReceivedNotDataDriven = true;
            rxIsInFailsafeModeNotDataDriven = false;
            needRxSignalBefore = currentTime + DELAY_10_HZ;
            resetPPMDataReceivedState();
        }
    }

    if (feature(FEATURE_RX_PARALLEL_PWM)) {
        if (isPWMDataBeingReceived()) {
            rxSignalReceivedNotDataDriven = true;
            rxIsInFailsafeModeNotDataDriven = false;
            needRxSignalBefore = currentTime + DELAY_10_HZ;
        }
    }

}

bool shouldProcessRx(uint32_t currentTime)
{
    return rxDataReceived || ((int32_t)(currentTime - rxUpdateAt) >= 0); // data driven or 50Hz
}

static uint16_t calculateNonDataDrivenChannel(uint8_t chan, uint16_t sample)
{
    static int16_t rcSamples[MAX_SUPPORTED_RX_PARALLEL_PWM_OR_PPM_CHANNEL_COUNT][PPM_AND_PWM_SAMPLE_COUNT];
    static int16_t rcDataMean[MAX_SUPPORTED_RX_PARALLEL_PWM_OR_PPM_CHANNEL_COUNT];
    static bool rxSamplesCollected = false;

    uint8_t currentSampleIndex = rcSampleIndex % PPM_AND_PWM_SAMPLE_COUNT;

    // update the recent samples and compute the average of them
    rcSamples[chan][currentSampleIndex] = sample;

    // avoid returning an incorrect average which would otherwise occur before enough samples
    if (!rxSamplesCollected) {
        if (rcSampleIndex < PPM_AND_PWM_SAMPLE_COUNT) {
            return sample;
        }
        rxSamplesCollected = true;
    }

    rcDataMean[chan] = 0;

    uint8_t sampleIndex;
    for (sampleIndex = 0; sampleIndex < PPM_AND_PWM_SAMPLE_COUNT; sampleIndex++)
        rcDataMean[chan] += rcSamples[chan][sampleIndex];

    return rcDataMean[chan] / PPM_AND_PWM_SAMPLE_COUNT;
}

static uint16_t getRxfailValue(uint8_t channel)
{
    rxFailsafeChannelConfiguration_t *channelFailsafeConfiguration = &rxConfig->failsafe_channel_configurations[channel];

    switch(channelFailsafeConfiguration->mode) {
        case RX_FAILSAFE_MODE_AUTO:
            switch (channel) {
                case ROLL:
                case PITCH:
                case YAW:
                    return rxConfig->midrc;

                case THROTTLE:
                    if (feature(FEATURE_3D))
                        return rxConfig->midrc;
                    else
                        return rxConfig->rx_min_usec;
            }
            /* no break */

        default:
        case RX_FAILSAFE_MODE_INVALID:
        case RX_FAILSAFE_MODE_HOLD:
            return rcData[channel];

        case RX_FAILSAFE_MODE_SET:
            return RXFAIL_STEP_TO_CHANNEL_VALUE(channelFailsafeConfiguration->step);
    }
}

STATIC_UNIT_TESTED uint16_t applyRxChannelRangeConfiguraton(int sample, rxChannelRangeConfiguration_t range)
{
    // Avoid corruption of channel with a value of PPM_RCVR_TIMEOUT
    if (sample == PPM_RCVR_TIMEOUT) {
        return PPM_RCVR_TIMEOUT;
    }

    sample = scaleRange(sample, range.min, range.max, PWM_RANGE_MIN, PWM_RANGE_MAX);
    sample = MIN(MAX(PWM_PULSE_MIN, sample), PWM_PULSE_MAX);

    return sample;
}

static void readRxChannelsApplyRanges(void)
{
    uint8_t channel;

    for (channel = 0; channel < rxRuntimeConfig.channelCount; channel++) {

        uint8_t rawChannel = calculateChannelRemapping(rxConfig->rcmap, REMAPPABLE_CHANNEL_COUNT, channel);

        // sample the channel
        uint16_t sample = rcReadRawFunc(&rxRuntimeConfig, rawChannel);

        // apply the rx calibration
        if (channel < NON_AUX_CHANNEL_COUNT) {
            sample = applyRxChannelRangeConfiguraton(sample, rxConfig->channelRanges[channel]);
        }

        rcRaw[channel] = sample;
    }
}

static void detectAndApplySignalLossBehaviour(void)
{
    int channel;
    uint16_t sample;
    bool useValueFromRx = true;
    bool rxIsDataDriven = isRxDataDriven();
    uint32_t currentMilliTime = millis();

    if (!rxIsDataDriven) {
        rxSignalReceived = rxSignalReceivedNotDataDriven;
        rxIsInFailsafeMode = rxIsInFailsafeModeNotDataDriven;
    }

    if (!rxSignalReceived || rxIsInFailsafeMode) {
        useValueFromRx = false;
    }

#ifdef DEBUG_RX_SIGNAL_LOSS
    debug[0] = rxSignalReceived;
    debug[1] = rxIsInFailsafeMode;
    debug[2] = rcReadRawFunc(&rxRuntimeConfig, 0);
#endif

    rxResetFlightChannelStatus();

    for (channel = 0; channel < rxRuntimeConfig.channelCount; channel++) {

        sample = (useValueFromRx) ? rcRaw[channel] : PPM_RCVR_TIMEOUT;

        bool validPulse = isPulseValid(sample);

        if (!validPulse) {
<<<<<<< HEAD
            if (rcInvalidPulsCounter[channel]) {
                rcInvalidPulsCounter[channel]--;
                sample = rcData[channel];           // hold channel for MAX_INVALID_PULS_COUNTS
=======
            if (currentMilliTime < rcInvalidPulsPeriod[channel]) {
                sample = rcData[channel];           // hold channel for MAX_INVALID_PULS_TIME
>>>>>>> a64e2c4f
            } else {
                sample = getRxfailValue(channel);   // after that apply rxfail value
                rxUpdateFlightChannelStatus(channel, validPulse);
            }
        } else {
<<<<<<< HEAD
            rcInvalidPulsCounter[channel] = MAX_INVALID_PULS_COUNTS;
=======
            rcInvalidPulsPeriod[channel] = currentMilliTime + MAX_INVALID_PULS_TIME;
>>>>>>> a64e2c4f
        }

        if (rxIsDataDriven) {
            rcData[channel] = sample;
        } else {
            rcData[channel] = calculateNonDataDrivenChannel(channel, sample);
        }
    }

    rxFlightChannelsValid = rxHaveValidFlightChannels();

    if ((rxFlightChannelsValid) && !IS_RC_MODE_ACTIVE(BOXFAILSAFE)) {
        failsafeOnValidDataReceived();
    } else {
        rxIsInFailsafeMode = rxIsInFailsafeModeNotDataDriven = true;
        failsafeOnValidDataFailed();

        for (channel = 0; channel < rxRuntimeConfig.channelCount; channel++) {
            rcData[channel] = getRxfailValue(channel);
        }
    }

#ifdef DEBUG_RX_SIGNAL_LOSS
    debug[3] = rcData[THROTTLE];
#endif
<<<<<<< HEAD

=======
>>>>>>> a64e2c4f
}

void calculateRxChannelsAndUpdateFailsafe(uint32_t currentTime)
{
    rxUpdateAt = currentTime + DELAY_50_HZ;

    // only proceed when no more samples to skip and suspend period is over
    if (skipRxSamples) {
        if (currentTime > suspendRxSignalUntil) {
            skipRxSamples--;
        }
        return;
    }

    readRxChannelsApplyRanges();
    detectAndApplySignalLossBehaviour();

    rcSampleIndex++;
}

void parseRcChannels(const char *input, rxConfig_t *rxConfig)
{
    const char *c, *s;

    for (c = input; *c; c++) {
        s = strchr(rcChannelLetters, *c);
        if (s && (s < rcChannelLetters + MAX_MAPPABLE_RX_INPUTS))
            rxConfig->rcmap[s - rcChannelLetters] = c - input;
    }
}

void updateRSSIPWM(void)
{
    int16_t pwmRssi = 0;
    // Read value of AUX channel as rssi
    pwmRssi = rcData[rxConfig->rssi_channel - 1];
	
	// RSSI_Invert option	
	if (rxConfig->rssi_ppm_invert) {
	    pwmRssi = ((2000 - pwmRssi) + 1000);
	}
	
    // Range of rawPwmRssi is [1000;2000]. rssi should be in [0;1023];
    rssi = (uint16_t)((constrain(pwmRssi - 1000, 0, 1000) / 1000.0f) * 1023.0f);
}

#define RSSI_ADC_SAMPLE_COUNT 16
//#define RSSI_SCALE (0xFFF / 100.0f)

void updateRSSIADC(uint32_t currentTime)
{
#ifndef USE_ADC
    UNUSED(currentTime);
#else
    static uint8_t adcRssiSamples[RSSI_ADC_SAMPLE_COUNT];
    static uint8_t adcRssiSampleIndex = 0;
    static uint32_t rssiUpdateAt = 0;

    if ((int32_t)(currentTime - rssiUpdateAt) < 0) {
        return;
    }
    rssiUpdateAt = currentTime + DELAY_50_HZ;

    int16_t adcRssiMean = 0;
    uint16_t adcRssiSample = adcGetChannel(ADC_RSSI);
    uint8_t rssiPercentage = adcRssiSample / rxConfig->rssi_scale;

    adcRssiSampleIndex = (adcRssiSampleIndex + 1) % RSSI_ADC_SAMPLE_COUNT;

    adcRssiSamples[adcRssiSampleIndex] = rssiPercentage;

    uint8_t sampleIndex;

    for (sampleIndex = 0; sampleIndex < RSSI_ADC_SAMPLE_COUNT; sampleIndex++) {
        adcRssiMean += adcRssiSamples[sampleIndex];
    }

    adcRssiMean = adcRssiMean / RSSI_ADC_SAMPLE_COUNT;

    rssi = (uint16_t)((constrain(adcRssiMean, 0, 100) / 100.0f) * 1023.0f);
#endif
}

void updateRSSI(uint32_t currentTime)
{

    if (rxConfig->rssi_channel > 0) {
        updateRSSIPWM();
    } else if (feature(FEATURE_RSSI_ADC)) {
        updateRSSIADC(currentTime);
    }
}

void initRxRefreshRate(uint16_t *rxRefreshRatePtr) {
    *rxRefreshRatePtr = rxRefreshRate;
}<|MERGE_RESOLUTION|>--- conflicted
+++ resolved
@@ -81,15 +81,9 @@
 
 int16_t rcRaw[MAX_SUPPORTED_RC_CHANNEL_COUNT];     // interval [1000;2000]
 int16_t rcData[MAX_SUPPORTED_RC_CHANNEL_COUNT];     // interval [1000;2000]
-<<<<<<< HEAD
-int8_t  rcInvalidPulsCounter[MAX_SUPPORTED_RC_CHANNEL_COUNT];
-
-#define MAX_INVALID_PULS_COUNTS  20
-=======
 uint32_t rcInvalidPulsPeriod[MAX_SUPPORTED_RC_CHANNEL_COUNT];
 
 #define MAX_INVALID_PULS_TIME    300
->>>>>>> a64e2c4f
 #define PPM_AND_PWM_SAMPLE_COUNT 3
 
 #define DELAY_50_HZ (1000000 / 50)
@@ -166,11 +160,7 @@
 
     for (i = 0; i < MAX_SUPPORTED_RC_CHANNEL_COUNT; i++) {
         rcData[i] = rxConfig->midrc;
-<<<<<<< HEAD
-        rcInvalidPulsCounter[i] = MAX_INVALID_PULS_COUNTS;
-=======
         rcInvalidPulsPeriod[i] = millis() + MAX_INVALID_PULS_TIME;
->>>>>>> a64e2c4f
     }
 
     rcData[THROTTLE] = (feature(FEATURE_3D)) ? rxConfig->midrc : rxConfig->rx_min_usec;
@@ -501,24 +491,14 @@
         bool validPulse = isPulseValid(sample);
 
         if (!validPulse) {
-<<<<<<< HEAD
-            if (rcInvalidPulsCounter[channel]) {
-                rcInvalidPulsCounter[channel]--;
-                sample = rcData[channel];           // hold channel for MAX_INVALID_PULS_COUNTS
-=======
             if (currentMilliTime < rcInvalidPulsPeriod[channel]) {
                 sample = rcData[channel];           // hold channel for MAX_INVALID_PULS_TIME
->>>>>>> a64e2c4f
             } else {
                 sample = getRxfailValue(channel);   // after that apply rxfail value
                 rxUpdateFlightChannelStatus(channel, validPulse);
             }
         } else {
-<<<<<<< HEAD
-            rcInvalidPulsCounter[channel] = MAX_INVALID_PULS_COUNTS;
-=======
             rcInvalidPulsPeriod[channel] = currentMilliTime + MAX_INVALID_PULS_TIME;
->>>>>>> a64e2c4f
         }
 
         if (rxIsDataDriven) {
@@ -544,10 +524,6 @@
 #ifdef DEBUG_RX_SIGNAL_LOSS
     debug[3] = rcData[THROTTLE];
 #endif
-<<<<<<< HEAD
-
-=======
->>>>>>> a64e2c4f
 }
 
 void calculateRxChannelsAndUpdateFailsafe(uint32_t currentTime)
