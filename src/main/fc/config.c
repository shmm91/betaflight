/*
 * This file is part of Cleanflight.
 *
 * Cleanflight is free software: you can redistribute it and/or modify
 * it under the terms of the GNU General Public License as published by
 * the Free Software Foundation, either version 3 of the License, or
 * (at your option) any later version.
 *
 * Cleanflight is distributed in the hope that it will be useful,
 * but WITHOUT ANY WARRANTY; without even the implied warranty of
 * MERCHANTABILITY or FITNESS FOR A PARTICULAR PURPOSE.  See the
 * GNU General Public License for more details.
 *
 * You should have received a copy of the GNU General Public License
 * along with Cleanflight.  If not, see <http://www.gnu.org/licenses/>.
 */

#include <stdbool.h>
#include <stdint.h>
#include <string.h>
#include <math.h>

#include "platform.h"

#include "build/build_config.h"
#include "build/debug.h"

#include "blackbox/blackbox_io.h"

#include "cms/cms.h"

#include "common/axis.h"
#include "common/color.h"
#include "common/filter.h"
#include "common/maths.h"

#include "config/config_eeprom.h"
#include "config/config_master.h"
#include "config/config_profile.h"
#include "config/feature.h"
#include "config/parameter_group.h"
#include "config/parameter_group_ids.h"

#include "drivers/accgyro.h"
#include "drivers/compass.h"
#include "drivers/io.h"
#include "drivers/light_ws2811strip.h"
#include "drivers/max7456.h"
#include "drivers/pwm_esc_detect.h"
#include "drivers/pwm_output.h"
#include "drivers/rx_pwm.h"
#include "drivers/rx_spi.h"
#include "drivers/sdcard.h"
#include "drivers/sensor.h"
#include "drivers/serial.h"
#include "drivers/sound_beeper.h"
#include "drivers/system.h"
#include "drivers/timer.h"
#include "drivers/vcd.h"

#include "fc/config.h"
#include "fc/rc_controls.h"
#include "fc/fc_rc.h"
#include "fc/runtime_config.h"

#include "flight/altitudehold.h"
#include "flight/failsafe.h"
#include "flight/imu.h"
#include "flight/mixer.h"
#include "flight/navigation.h"
#include "flight/pid.h"
#include "flight/servos.h"

#include "io/beeper.h"
#include "io/gimbal.h"
#include "io/gps.h"
#include "io/ledstrip.h"
#include "io/motors.h"
#include "io/osd.h"
#include "io/serial.h"
#include "io/servos.h"
#include "io/vtx.h"

#include "rx/rx.h"
#include "rx/rx_spi.h"

#include "sensors/acceleration.h"
#include "sensors/barometer.h"
#include "sensors/battery.h"
#include "sensors/boardalignment.h"
#include "sensors/compass.h"
#include "sensors/gyro.h"
#include "sensors/sensors.h"

#include "telemetry/telemetry.h"

#ifndef DEFAULT_RX_FEATURE
#define DEFAULT_RX_FEATURE FEATURE_RX_PARALLEL_PWM
#endif
#ifndef RX_SPI_DEFAULT_PROTOCOL
#define RX_SPI_DEFAULT_PROTOCOL 0
#endif

#define BRUSHED_MOTORS_PWM_RATE 16000
#define BRUSHLESS_MOTORS_PWM_RATE 480

master_t masterConfig;                 // master config struct with data independent from profiles
profile_t *currentProfile;

static uint8_t currentControlRateProfileIndex = 0;
controlRateConfig_t *currentControlRateProfile;

static void resetAccelerometerTrims(flightDynamicsTrims_t *accelerometerTrims)
{
    accelerometerTrims->values.pitch = 0;
    accelerometerTrims->values.roll = 0;
    accelerometerTrims->values.yaw = 0;
}

static void resetCompassConfig(compassConfig_t* compassConfig)
{
    compassConfig->mag_align = ALIGN_DEFAULT;
#ifdef MAG_INT_EXTI
    compassConfig->interruptTag = IO_TAG(MAG_INT_EXTI);
#else
    compassConfig->interruptTag = IO_TAG_NONE;
#endif
}

static void resetControlRateConfig(controlRateConfig_t *controlRateConfig)
{
    controlRateConfig->rcRate8 = 100;
    controlRateConfig->rcYawRate8 = 100;
    controlRateConfig->rcExpo8 = 0;
    controlRateConfig->thrMid8 = 50;
    controlRateConfig->thrExpo8 = 0;
    controlRateConfig->dynThrPID = 10;
    controlRateConfig->rcYawExpo8 = 0;
    controlRateConfig->tpa_breakpoint = 1650;

    for (uint8_t axis = 0; axis < FLIGHT_DYNAMICS_INDEX_COUNT; axis++) {
        controlRateConfig->rates[axis] = 70;
    }
}

static void resetPidProfile(pidProfile_t *pidProfile)
{
    pidProfile->P8[ROLL] = 44;
    pidProfile->I8[ROLL] = 40;
    pidProfile->D8[ROLL] = 20;
    pidProfile->P8[PITCH] = 58;
    pidProfile->I8[PITCH] = 50;
    pidProfile->D8[PITCH] = 22;
    pidProfile->P8[YAW] = 70;
    pidProfile->I8[YAW] = 45;
    pidProfile->D8[YAW] = 20;
    pidProfile->P8[PIDALT] = 50;
    pidProfile->I8[PIDALT] = 0;
    pidProfile->D8[PIDALT] = 0;
    pidProfile->P8[PIDPOS] = 15;   // POSHOLD_P * 100;
    pidProfile->I8[PIDPOS] = 0;    // POSHOLD_I * 100;
    pidProfile->D8[PIDPOS] = 0;
    pidProfile->P8[PIDPOSR] = 34;  // POSHOLD_RATE_P * 10;
    pidProfile->I8[PIDPOSR] = 14;  // POSHOLD_RATE_I * 100;
    pidProfile->D8[PIDPOSR] = 53;  // POSHOLD_RATE_D * 1000;
    pidProfile->P8[PIDNAVR] = 25;  // NAV_P * 10;
    pidProfile->I8[PIDNAVR] = 33;  // NAV_I * 100;
    pidProfile->D8[PIDNAVR] = 83;  // NAV_D * 1000;
    pidProfile->P8[PIDLEVEL] = 50;
    pidProfile->I8[PIDLEVEL] = 50;
    pidProfile->D8[PIDLEVEL] = 100;
    pidProfile->P8[PIDMAG] = 40;
    pidProfile->P8[PIDVEL] = 55;
    pidProfile->I8[PIDVEL] = 55;
    pidProfile->D8[PIDVEL] = 75;

    pidProfile->yaw_p_limit = YAW_P_LIMIT_MAX;
    pidProfile->pidSumLimit = PIDSUM_LIMIT;
    pidProfile->yaw_lpf_hz = 0;
    pidProfile->itermWindupPointPercent = 50;
    pidProfile->dterm_filter_type = FILTER_BIQUAD;
    pidProfile->dterm_lpf_hz = 100;    // filtering ON by default
    pidProfile->dterm_notch_hz = 260;
    pidProfile->dterm_notch_cutoff = 160;
    pidProfile->vbatPidCompensation = 0;
    pidProfile->pidAtMinThrottle = PID_STABILISATION_ON;
    pidProfile->levelAngleLimit = 55;
    pidProfile->levelSensitivity = 55;
    pidProfile->setpointRelaxRatio = 20;
    pidProfile->dtermSetpointWeight = 100;
    pidProfile->yawRateAccelLimit = 10.0f;
    pidProfile->rateAccelLimit = 0.0f;
    pidProfile->itermThrottleThreshold = 350;
    pidProfile->itermAcceleratorGain = 1.0f;
}

void resetProfile(profile_t *profile)
{
    resetPidProfile(&profile->pidProfile);

    for (int rI = 0; rI<MAX_RATEPROFILES; rI++) {
        resetControlRateConfig(&profile->controlRateProfile[rI]);
    }

    profile->activeRateProfile = 0;
}

#ifdef GPS
void resetGpsProfile(gpsProfile_t *gpsProfile)
{
    gpsProfile->gps_wp_radius = 200;
    gpsProfile->gps_lpf = 20;
    gpsProfile->nav_slew_rate = 30;
    gpsProfile->nav_controls_heading = 1;
    gpsProfile->nav_speed_min = 100;
    gpsProfile->nav_speed_max = 300;
    gpsProfile->ap_mode = 40;
}
#endif

#ifdef BARO
void resetBarometerConfig(barometerConfig_t *barometerConfig)
{
    barometerConfig->baro_sample_count = 21;
    barometerConfig->baro_noise_lpf = 0.6f;
    barometerConfig->baro_cf_vel = 0.985f;
    barometerConfig->baro_cf_alt = 0.965f;
}
#endif

#ifdef LED_STRIP
void resetLedStripConfig(ledStripConfig_t *ledStripConfig)
{
    applyDefaultColors(ledStripConfig->colors);
    applyDefaultLedStripConfig(ledStripConfig->ledConfigs);
    applyDefaultModeColors(ledStripConfig->modeColors);
    applyDefaultSpecialColors(&(ledStripConfig->specialColors));
    ledStripConfig->ledstrip_visual_beeper = 0;
    ledStripConfig->ledstrip_aux_channel = THROTTLE;

    for (int i = 0; i < USABLE_TIMER_CHANNEL_COUNT; i++) {
        if (timerHardware[i].usageFlags & TIM_USE_LED) {
            ledStripConfig->ioTag = timerHardware[i].tag;
            return;
        }
    }
    ledStripConfig->ioTag = IO_TAG_NONE;
}
#endif

#ifdef USE_SERVOS
void resetServoConfig(servoConfig_t *servoConfig)
{
    servoConfig->dev.servoCenterPulse = 1500;
    servoConfig->dev.servoPwmRate = 50;
    servoConfig->tri_unarmed_servo = 1;
    servoConfig->servo_lowpass_freq = 0;

    int servoIndex = 0;
    for (int i = 0; i < USABLE_TIMER_CHANNEL_COUNT && servoIndex < MAX_SUPPORTED_SERVOS; i++) {
        if (timerHardware[i].usageFlags & TIM_USE_SERVO) {
            servoConfig->dev.ioTags[servoIndex] = timerHardware[i].tag;
            servoIndex++;
        }
    }
}
#endif

void resetMotorConfig(motorConfig_t *motorConfig)
{
#ifdef BRUSHED_MOTORS
    motorConfig->minthrottle = 1000;
    motorConfig->dev.motorPwmRate = BRUSHED_MOTORS_PWM_RATE;
    motorConfig->dev.motorPwmProtocol = PWM_TYPE_BRUSHED;
    motorConfig->dev.useUnsyncedPwm = true;
#else
#ifdef BRUSHED_ESC_AUTODETECT
    if (hardwareMotorType == MOTOR_BRUSHED) {
        motorConfig->minthrottle = 1000;
        motorConfig->dev.motorPwmRate = BRUSHED_MOTORS_PWM_RATE;
        motorConfig->dev.motorPwmProtocol = PWM_TYPE_BRUSHED;
        motorConfig->dev.useUnsyncedPwm = true;
    } else
#endif
    {
        motorConfig->minthrottle = 1070;
        motorConfig->dev.motorPwmRate = BRUSHLESS_MOTORS_PWM_RATE;
        motorConfig->dev.motorPwmProtocol = PWM_TYPE_ONESHOT125;
    }
#endif
    motorConfig->maxthrottle = 2000;
    motorConfig->mincommand = 1000;
    motorConfig->digitalIdleOffsetPercent = 4.5f;

    int motorIndex = 0;
    for (int i = 0; i < USABLE_TIMER_CHANNEL_COUNT && motorIndex < MAX_SUPPORTED_MOTORS; i++) {
        if (timerHardware[i].usageFlags & TIM_USE_MOTOR) {
            motorConfig->dev.ioTags[motorIndex] = timerHardware[i].tag;
            motorIndex++;
        }
    }
}

#ifdef SONAR
void resetSonarConfig(sonarConfig_t *sonarConfig)
{
#if defined(SONAR_TRIGGER_PIN) && defined(SONAR_ECHO_PIN)
    sonarConfig->triggerTag = IO_TAG(SONAR_TRIGGER_PIN);
    sonarConfig->echoTag = IO_TAG(SONAR_ECHO_PIN);
#else
#error Sonar not defined for target
#endif
}
#endif

#ifdef USE_SDCARD
void resetsdcardConfig(sdcardConfig_t *sdcardConfig)
{
#if defined(SDCARD_DMA_CHANNEL_TX)
    sdcardConfig->useDma = true;
#else
    sdcardConfig->useDma = false;
#endif
}
#endif

#ifdef USE_ADC
void resetAdcConfig(adcConfig_t *adcConfig)
{
#ifdef VBAT_ADC_PIN
    adcConfig->vbat.enabled = true;
    adcConfig->vbat.ioTag = IO_TAG(VBAT_ADC_PIN);
#endif

#ifdef EXTERNAL1_ADC_PIN
    adcConfig->external1.enabled = true;
    adcConfig->external1.ioTag = IO_TAG(EXTERNAL1_ADC_PIN);
#endif

#ifdef CURRENT_METER_ADC_PIN
    adcConfig->currentMeter.enabled = true;
    adcConfig->currentMeter.ioTag = IO_TAG(CURRENT_METER_ADC_PIN);
#endif

#ifdef RSSI_ADC_PIN
    adcConfig->rssi.enabled = true;
    adcConfig->rssi.ioTag = IO_TAG(RSSI_ADC_PIN);
#endif

}
#endif


#ifdef BEEPER
void resetBeeperConfig(beeperDevConfig_t *beeperDevConfig)
{
#ifdef BEEPER_INVERTED
    beeperDevConfig->isOpenDrain = false;
    beeperDevConfig->isInverted = true;
#else
    beeperDevConfig->isOpenDrain = true;
    beeperDevConfig->isInverted = false;
#endif
    beeperDevConfig->ioTag = IO_TAG(BEEPER);
}
#endif

#if defined(USE_PWM) || defined(USE_PPM)
void resetPpmConfig(ppmConfig_t *ppmConfig)
{
#ifdef PPM_PIN
    ppmConfig->ioTag = IO_TAG(PPM_PIN);
#else
    for (int i = 0; i < USABLE_TIMER_CHANNEL_COUNT; i++) {
        if (timerHardware[i].usageFlags & TIM_USE_PPM) {
            ppmConfig->ioTag = timerHardware[i].tag;
            return;
        }
    }

    ppmConfig->ioTag = IO_TAG_NONE;
#endif
}

void resetPwmConfig(pwmConfig_t *pwmConfig)
{
    int inputIndex = 0;
    for (int i = 0; i < USABLE_TIMER_CHANNEL_COUNT && inputIndex < PWM_INPUT_PORT_COUNT; i++) {
        if (timerHardware[i].usageFlags & TIM_USE_PWM) {
            pwmConfig->ioTags[inputIndex] = timerHardware[i].tag;
            inputIndex++;
        }
    }
}
#endif

void resetFlight3DConfig(flight3DConfig_t *flight3DConfig)
{
    flight3DConfig->deadband3d_low = 1406;
    flight3DConfig->deadband3d_high = 1514;
    flight3DConfig->neutral3d = 1460;
    flight3DConfig->deadband3d_throttle = 50;
}

#ifdef TELEMETRY
void resetTelemetryConfig(telemetryConfig_t *telemetryConfig)
{
    telemetryConfig->telemetry_inversion = 1;
    telemetryConfig->sportHalfDuplex = 1;
    telemetryConfig->telemetry_switch = 0;
    telemetryConfig->gpsNoFixLatitude = 0;
    telemetryConfig->gpsNoFixLongitude = 0;
    telemetryConfig->frsky_coordinate_format = FRSKY_FORMAT_DMS;
    telemetryConfig->frsky_unit = FRSKY_UNIT_METRICS;
    telemetryConfig->frsky_vfas_precision = 0;
    telemetryConfig->frsky_vfas_cell_voltage = 0;
    telemetryConfig->hottAlarmSoundInterval = 5;
    telemetryConfig->pidValuesAsTelemetry = 0;
#ifdef TELEMETRY_IBUS
    telemetryConfig->report_cell_voltage = false;
#endif
}
#endif

void resetBatteryConfig(batteryConfig_t *batteryConfig)
{
    batteryConfig->vbatscale = VBAT_SCALE_DEFAULT;
    batteryConfig->vbatresdivval = VBAT_RESDIVVAL_DEFAULT;
    batteryConfig->vbatresdivmultiplier = VBAT_RESDIVMULTIPLIER_DEFAULT;
    batteryConfig->vbatmaxcellvoltage = 43;
    batteryConfig->vbatmincellvoltage = 33;
    batteryConfig->vbatwarningcellvoltage = 35;
    batteryConfig->vbathysteresis = 1;
    batteryConfig->batteryMeterType = BATTERY_SENSOR_ADC;
    batteryConfig->currentMeterOffset = 0;
    batteryConfig->currentMeterScale = 400; // for Allegro ACS758LCB-100U (40mV/A)
    batteryConfig->batteryCapacity = 0;
    batteryConfig->currentMeterType = CURRENT_SENSOR_ADC;
    batteryConfig->batterynotpresentlevel = 55; // VBAT below 5.5 V will be igonored
    batteryConfig->useVBatAlerts = true;
    batteryConfig->useConsumptionAlerts = false;
    batteryConfig->consumptionWarningPercentage = 10;
}

// Default pin (NONE).
// XXX Does this mess belong here???
#ifdef USE_UART1
# if !defined(UART1_RX_PIN)
#  define UART1_RX_PIN NONE
# endif
# if !defined(UART1_TX_PIN)
#  define UART1_TX_PIN NONE
# endif
#endif

#ifdef USE_UART2
# if !defined(UART2_RX_PIN)
#  define UART2_RX_PIN NONE
# endif
# if !defined(UART2_TX_PIN)
#  define UART2_TX_PIN NONE
# endif
#endif

#ifdef USE_UART3
# if !defined(UART3_RX_PIN)
#  define UART3_RX_PIN NONE
# endif
# if !defined(UART3_TX_PIN)
#  define UART3_TX_PIN NONE
# endif
#endif

#ifdef USE_UART4
# if !defined(UART4_RX_PIN)
#  define UART4_RX_PIN NONE
# endif
# if !defined(UART4_TX_PIN)
#  define UART4_TX_PIN NONE
# endif
#endif

#ifdef USE_UART5
# if !defined(UART5_RX_PIN)
#  define UART5_RX_PIN NONE
# endif
# if !defined(UART5_TX_PIN)
#  define UART5_TX_PIN NONE
# endif
#endif

#ifdef USE_UART6
# if !defined(UART6_RX_PIN)
#  define UART6_RX_PIN NONE
# endif
# if !defined(UART6_TX_PIN)
#  define UART6_TX_PIN NONE
# endif
#endif

#ifdef USE_UART7
# if !defined(UART7_RX_PIN)
#  define UART7_RX_PIN NONE
# endif
# if !defined(UART7_TX_PIN)
#  define UART7_TX_PIN NONE
# endif
#endif

#ifdef USE_UART8
# if !defined(UART8_RX_PIN)
#  define UART8_RX_PIN NONE
# endif
# if !defined(UART8_TX_PIN)
#  define UART8_TX_PIN NONE
# endif
#endif

#ifdef USE_SOFTSERIAL1
# if !defined(SOFTSERIAL1_RX_PIN)
#  define SOFTSERIAL1_RX_PIN NONE
# endif
# if !defined(SOFTSERIAL1_TX_PIN)
#  define SOFTSERIAL1_TX_PIN NONE
# endif
#endif

#ifdef USE_SOFTSERIAL2
# if !defined(SOFTSERIAL2_RX_PIN)
#  define SOFTSERIAL2_RX_PIN NONE
# endif
# if !defined(SOFTSERIAL2_TX_PIN)
#  define SOFTSERIAL2_TX_PIN NONE
# endif
#endif

void resetSerialPinConfig(serialPinConfig_t *pSerialPinConfig)
{
    for (int port = 0 ; port < SERIAL_PORT_MAX_INDEX ; port++) {
        pSerialPinConfig->ioTagRx[port] = IO_TAG(NONE);
        pSerialPinConfig->ioTagTx[port] = IO_TAG(NONE);
    }

    for (int index = 0 ; index < SERIAL_PORT_COUNT ; index++) {
        switch (serialPortIdentifiers[index]) {
        case SERIAL_PORT_USART1:
#ifdef USE_UART1
            pSerialPinConfig->ioTagRx[SERIAL_PORT_IDENTIFIER_TO_RESOURCE_INDEX(SERIAL_PORT_USART1)] = IO_TAG(UART1_RX_PIN);
            pSerialPinConfig->ioTagTx[SERIAL_PORT_IDENTIFIER_TO_RESOURCE_INDEX(SERIAL_PORT_USART1)] = IO_TAG(UART1_TX_PIN);
#endif
            break;
        case SERIAL_PORT_USART2:
#ifdef USE_UART2
            pSerialPinConfig->ioTagRx[SERIAL_PORT_IDENTIFIER_TO_RESOURCE_INDEX(SERIAL_PORT_USART2)] = IO_TAG(UART2_RX_PIN);
            pSerialPinConfig->ioTagTx[SERIAL_PORT_IDENTIFIER_TO_RESOURCE_INDEX(SERIAL_PORT_USART2)] = IO_TAG(UART2_TX_PIN);
#endif
            break;
        case SERIAL_PORT_USART3:
#ifdef USE_UART3
            pSerialPinConfig->ioTagRx[SERIAL_PORT_IDENTIFIER_TO_RESOURCE_INDEX(SERIAL_PORT_USART3)] = IO_TAG(UART3_RX_PIN);
            pSerialPinConfig->ioTagTx[SERIAL_PORT_IDENTIFIER_TO_RESOURCE_INDEX(SERIAL_PORT_USART3)] = IO_TAG(UART3_TX_PIN);
#endif
            break;
        case SERIAL_PORT_USART4:
#ifdef USE_UART4
            pSerialPinConfig->ioTagRx[SERIAL_PORT_IDENTIFIER_TO_RESOURCE_INDEX(SERIAL_PORT_USART4)] = IO_TAG(UART4_RX_PIN);
            pSerialPinConfig->ioTagTx[SERIAL_PORT_IDENTIFIER_TO_RESOURCE_INDEX(SERIAL_PORT_USART4)] = IO_TAG(UART4_TX_PIN);
#endif
            break;
        case SERIAL_PORT_USART5:
#ifdef USE_UART5
            pSerialPinConfig->ioTagRx[SERIAL_PORT_IDENTIFIER_TO_RESOURCE_INDEX(SERIAL_PORT_USART5)] = IO_TAG(UART5_RX_PIN);
            pSerialPinConfig->ioTagTx[SERIAL_PORT_IDENTIFIER_TO_RESOURCE_INDEX(SERIAL_PORT_USART5)] = IO_TAG(UART5_TX_PIN);
#endif
            break;
        case SERIAL_PORT_USART6:
#ifdef USE_UART6
            pSerialPinConfig->ioTagRx[SERIAL_PORT_IDENTIFIER_TO_RESOURCE_INDEX(SERIAL_PORT_USART6)] = IO_TAG(UART6_RX_PIN);
            pSerialPinConfig->ioTagTx[SERIAL_PORT_IDENTIFIER_TO_RESOURCE_INDEX(SERIAL_PORT_USART6)] = IO_TAG(UART6_TX_PIN);
#endif
            break;
        case SERIAL_PORT_USART7:
#ifdef USE_UART7
            pSerialPinConfig->ioTagRx[SERIAL_PORT_IDENTIFIER_TO_RESOURCE_INDEX(SERIAL_PORT_USART7)] = IO_TAG(UART7_RX_PIN);
            pSerialPinConfig->ioTagTx[SERIAL_PORT_IDENTIFIER_TO_RESOURCE_INDEX(SERIAL_PORT_USART7)] = IO_TAG(UART7_TX_PIN);
#endif
            break;
        case SERIAL_PORT_USART8:
#ifdef USE_UART8
            pSerialPinConfig->ioTagRx[SERIAL_PORT_IDENTIFIER_TO_RESOURCE_INDEX(SERIAL_PORT_USART8)] = IO_TAG(UART8_RX_PIN);
            pSerialPinConfig->ioTagTx[SERIAL_PORT_IDENTIFIER_TO_RESOURCE_INDEX(SERIAL_PORT_USART8)] = IO_TAG(UART8_TX_PIN);
#endif
            break;
        case SERIAL_PORT_SOFTSERIAL1:
#ifdef USE_SOFTSERIAL1
            pSerialPinConfig->ioTagRx[SERIAL_PORT_IDENTIFIER_TO_RESOURCE_INDEX(SERIAL_PORT_SOFTSERIAL1)] = IO_TAG(SOFTSERIAL1_RX_PIN);
            pSerialPinConfig->ioTagTx[SERIAL_PORT_IDENTIFIER_TO_RESOURCE_INDEX(SERIAL_PORT_SOFTSERIAL1)] = IO_TAG(SOFTSERIAL1_TX_PIN);
#endif
            break;
        case SERIAL_PORT_SOFTSERIAL2:
#ifdef USE_SOFTSERIAL2
            pSerialPinConfig->ioTagRx[SERIAL_PORT_IDENTIFIER_TO_RESOURCE_INDEX(SERIAL_PORT_SOFTSERIAL2)] = IO_TAG(SOFTSERIAL2_RX_PIN);
            pSerialPinConfig->ioTagTx[SERIAL_PORT_IDENTIFIER_TO_RESOURCE_INDEX(SERIAL_PORT_SOFTSERIAL2)] = IO_TAG(SOFTSERIAL2_TX_PIN);
#endif
            break;
        case SERIAL_PORT_USB_VCP:
            break;
        case SERIAL_PORT_NONE:
            break;
        }
    }
}

#ifdef SWAP_SERIAL_PORT_0_AND_1_DEFAULTS
#define FIRST_PORT_INDEX 1
#define SECOND_PORT_INDEX 0
#else
#define FIRST_PORT_INDEX 0
#define SECOND_PORT_INDEX 1
#endif

void resetSerialConfig(serialConfig_t *serialConfig)
{
    memset(serialConfig, 0, sizeof(serialConfig_t));
    serialConfig->serial_update_rate_hz =  100;
    serialConfig->reboot_character = 'R';

    for (int index = 0; index < SERIAL_PORT_COUNT; index++) {
        serialConfig->portConfigs[index].identifier = serialPortIdentifiers[index];
        serialConfig->portConfigs[index].msp_baudrateIndex = BAUD_115200;
        serialConfig->portConfigs[index].gps_baudrateIndex = BAUD_57600;
        serialConfig->portConfigs[index].telemetry_baudrateIndex = BAUD_AUTO;
        serialConfig->portConfigs[index].blackbox_baudrateIndex = BAUD_115200;
    }

    serialConfig->portConfigs[0].functionMask = FUNCTION_MSP;
#if defined(USE_VCP) && defined(USE_MSP_UART)
    // This allows MSP connection via USART & VCP so the board can be reconfigured.
    serialConfig->portConfigs[1].functionMask = FUNCTION_MSP;
#endif
}

void resetRcControlsConfig(rcControlsConfig_t *rcControlsConfig)
{
    rcControlsConfig->deadband = 0;
    rcControlsConfig->yaw_deadband = 0;
    rcControlsConfig->alt_hold_deadband = 40;
    rcControlsConfig->alt_hold_fast_change = 1;
}

void resetMixerConfig(mixerConfig_t *mixerConfig)
{
#ifdef TARGET_DEFAULT_MIXER
    mixerConfig->mixerMode = TARGET_DEFAULT_MIXER;
#else
    mixerConfig->mixerMode = MIXER_QUADX;
#endif
    mixerConfig->yaw_motor_direction = 1;
}

#ifdef USE_MAX7456
void resetMax7456Config(vcdProfile_t *pVcdProfile)
{
    pVcdProfile->video_system = VIDEO_SYSTEM_AUTO;
    pVcdProfile->h_offset = 0;
    pVcdProfile->v_offset = 0;
}
#endif

void resetDisplayPortProfile(displayPortProfile_t *pDisplayPortProfile)
{
    pDisplayPortProfile->colAdjust = 0;
    pDisplayPortProfile->rowAdjust = 0;
}

void resetStatusLedConfig(statusLedConfig_t *statusLedConfig)
{
    for (int i = 0; i < LED_NUMBER; i++) {
        statusLedConfig->ledTags[i] = IO_TAG_NONE;
    }

#ifdef LED0
    statusLedConfig->ledTags[0] = IO_TAG(LED0);
#endif
#ifdef LED1
    statusLedConfig->ledTags[1] = IO_TAG(LED1);
#endif
#ifdef LED2
    statusLedConfig->ledTags[2] = IO_TAG(LED2);
#endif

    statusLedConfig->polarity = 0
#ifdef LED0_INVERTED
    | BIT(0)
#endif
#ifdef LED1_INVERTED
    | BIT(1)
#endif
#ifdef LED2_INVERTED
    | BIT(2)
#endif
    ;
}

#ifdef USE_FLASHFS
void resetFlashConfig(flashConfig_t *flashConfig)
{
#ifdef M25P16_CS_PIN
    flashConfig->csTag = IO_TAG(M25P16_CS_PIN);
#else
    flashConfig->csTag = IO_TAG_NONE;
#endif
}
#endif

uint8_t getCurrentProfile(void)
{
    return masterConfig.current_profile_index;
}

static void setProfile(uint8_t profileIndex)
{
    currentProfile = &masterConfig.profile[profileIndex];
    currentControlRateProfileIndex = currentProfile->activeRateProfile;
    currentControlRateProfile = &currentProfile->controlRateProfile[currentControlRateProfileIndex];
}

uint8_t getCurrentControlRateProfile(void)
{
    return currentControlRateProfileIndex;
}

static void setControlRateProfile(uint8_t profileIndex)
{
    currentControlRateProfileIndex = profileIndex;
    masterConfig.profile[getCurrentProfile()].activeRateProfile = profileIndex;
    currentControlRateProfile = &masterConfig.profile[getCurrentProfile()].controlRateProfile[profileIndex];
}

controlRateConfig_t *getControlRateConfig(uint8_t profileIndex)
{
    return &masterConfig.profile[profileIndex].controlRateProfile[masterConfig.profile[profileIndex].activeRateProfile];
}

uint16_t getCurrentMinthrottle(void)
{
    return motorConfig()->minthrottle;
}


void createDefaultConfig(master_t *config)
{
    // Clear all configuration
    memset(config, 0, sizeof(master_t));

    uint32_t *featuresPtr = &config->featureConfig.enabledFeatures;

    intFeatureClearAll(featuresPtr);
    intFeatureSet(DEFAULT_RX_FEATURE | FEATURE_FAILSAFE , featuresPtr);

#ifdef DEFAULT_FEATURES
    intFeatureSet(DEFAULT_FEATURES, featuresPtr);
#endif

#ifdef USE_MSP_DISPLAYPORT
    resetDisplayPortProfile(&config->displayPortProfileMsp);
#endif
#ifdef USE_MAX7456
    resetDisplayPortProfile(&config->displayPortProfileMax7456);
#endif

#ifdef USE_MAX7456
    resetMax7456Config(&config->vcdProfile);
#endif

#ifdef OSD
    osdResetConfig(&config->osdProfile);
#endif

#ifdef BOARD_HAS_VOLTAGE_DIVIDER
    // only enable the VBAT feature by default if the board has a voltage divider otherwise
    // the user may see incorrect readings and unexpected issues with pin mappings may occur.
    intFeatureSet(FEATURE_VBAT, featuresPtr);
#endif

    config->version = EEPROM_CONF_VERSION;

    // global settings
    config->current_profile_index = 0;    // default profile
    config->imuConfig.dcm_kp = 2500;                // 1.0 * 10000
    config->imuConfig.dcm_ki = 0;                   // 0.003 * 10000
    config->gyroConfig.gyro_lpf = GYRO_LPF_256HZ;    // 256HZ default
#ifdef STM32F10X
    config->gyroConfig.gyro_sync_denom = 8;
    config->pidConfig.pid_process_denom = 1;
#elif defined(USE_GYRO_SPI_MPU6000) || defined(USE_GYRO_SPI_MPU6500)  || defined(USE_GYRO_SPI_ICM20689)
    config->gyroConfig.gyro_sync_denom = 1;
    config->pidConfig.pid_process_denom = 4;
#else
    config->gyroConfig.gyro_sync_denom = 4;
    config->pidConfig.pid_process_denom = 2;
#endif
    config->gyroConfig.gyro_soft_lpf_type = FILTER_PT1;
    config->gyroConfig.gyro_soft_lpf_hz = 90;
    config->gyroConfig.gyro_soft_notch_hz_1 = 400;
    config->gyroConfig.gyro_soft_notch_cutoff_1 = 300;
    config->gyroConfig.gyro_soft_notch_hz_2 = 200;
    config->gyroConfig.gyro_soft_notch_cutoff_2 = 100;

    config->systemConfig.debug_mode = DEBUG_MODE;
    config->task_statistics = true;

    resetAccelerometerTrims(&config->accelerometerConfig.accZero);

    config->gyroConfig.gyro_align = ALIGN_DEFAULT;
    config->accelerometerConfig.acc_align = ALIGN_DEFAULT;
    
    resetCompassConfig(&config->compassConfig);

    config->boardAlignment.rollDegrees = 0;
    config->boardAlignment.pitchDegrees = 0;
    config->boardAlignment.yawDegrees = 0;
    config->accelerometerConfig.acc_hardware = ACC_DEFAULT;     // default/autodetect
    config->rcControlsConfig.yaw_control_direction = 1;
    config->gyroConfig.gyroMovementCalibrationThreshold = 48;

    // xxx_hardware: 0:default/autodetect, 1: disable
    config->compassConfig.mag_hardware = 1;

    config->barometerConfig.baro_hardware = 1;

    resetBatteryConfig(&config->batteryConfig);

#if defined(USE_PWM) || defined(USE_PPM)
    resetPpmConfig(&config->ppmConfig);
    resetPwmConfig(&config->pwmConfig);
#endif

#ifdef TELEMETRY
    resetTelemetryConfig(&config->telemetryConfig);
#endif

#ifdef USE_ADC
    resetAdcConfig(&config->adcConfig);
#endif

#ifdef BEEPER
    resetBeeperConfig(&config->beeperDevConfig);
#endif

#ifdef SONAR
    resetSonarConfig(&config->sonarConfig);
#endif

#ifdef USE_SDCARD
    intFeatureSet(FEATURE_SDCARD, featuresPtr);
    resetsdcardConfig(&config->sdcardConfig);
#endif

#ifdef SERIALRX_PROVIDER
    config->rxConfig.serialrx_provider = SERIALRX_PROVIDER;
#else
    config->rxConfig.serialrx_provider = 0;
#endif
    config->rxConfig.halfDuplex = 0;
    config->rxConfig.rx_spi_protocol = RX_SPI_DEFAULT_PROTOCOL;
    config->rxConfig.sbus_inversion = 1;
    config->rxConfig.spektrum_sat_bind = 0;
    config->rxConfig.spektrum_sat_bind_autoreset = 1;
    config->rxConfig.midrc = 1500;
    config->rxConfig.mincheck = 1100;
    config->rxConfig.maxcheck = 1900;
    config->rxConfig.rx_min_usec = 885;          // any of first 4 channels below this value will trigger rx loss detection
    config->rxConfig.rx_max_usec = 2115;         // any of first 4 channels above this value will trigger rx loss detection

    for (int i = 0; i < MAX_SUPPORTED_RC_CHANNEL_COUNT; i++) {
        rxFailsafeChannelConfig_t *channelFailsafeConfig = &config->rxConfig.failsafe_channel_configurations[i];
        channelFailsafeConfig->mode = (i < NON_AUX_CHANNEL_COUNT) ? RX_FAILSAFE_MODE_AUTO : RX_FAILSAFE_MODE_HOLD;
        channelFailsafeConfig->step = (i == THROTTLE) ? CHANNEL_VALUE_TO_RXFAIL_STEP(config->rxConfig.rx_min_usec) : CHANNEL_VALUE_TO_RXFAIL_STEP(config->rxConfig.midrc);
    }

    config->rxConfig.rssi_channel = 0;
    config->rxConfig.rssi_scale = RSSI_SCALE_DEFAULT;
    config->rxConfig.rssi_ppm_invert = 0;
    config->rxConfig.rcInterpolation = RC_SMOOTHING_AUTO;
    config->rxConfig.rcInterpolationChannels = 0;
    config->rxConfig.rcInterpolationInterval = 19;
    config->rxConfig.fpvCamAngleDegrees = 0;
    config->rxConfig.max_aux_channel = DEFAULT_AUX_CHANNEL_COUNT;
    config->rxConfig.airModeActivateThreshold = 1350;

    resetAllRxChannelRangeConfigurations(config->rxConfig.channelRanges);

#ifdef USE_PWM
    config->pwmConfig.inputFilteringMode = INPUT_FILTERING_DISABLED;
#endif

    config->armingConfig.gyro_cal_on_first_arm = 0;  // TODO - Cleanup retarded arm support
    config->armingConfig.disarm_kill_switch = 1;
    config->armingConfig.auto_disarm_delay = 5;
    config->imuConfig.small_angle = 25;

    config->airplaneConfig.fixedwing_althold_dir = 1;

    // Motor/ESC/Servo
    resetMixerConfig(&config->mixerConfig);
    resetMotorConfig(&config->motorConfig);
#ifdef USE_SERVOS
    resetServoConfig(&config->servoConfig);
#endif
    resetFlight3DConfig(&config->flight3DConfig);

#ifdef LED_STRIP
    resetLedStripConfig(&config->ledStripConfig);
#endif

#ifdef GPS
    // gps/nav stuff
    config->gpsConfig.provider = GPS_NMEA;
    config->gpsConfig.sbasMode = SBAS_AUTO;
    config->gpsConfig.autoConfig = GPS_AUTOCONFIG_ON;
    config->gpsConfig.autoBaud = GPS_AUTOBAUD_OFF;
#endif

    resetSerialPinConfig(&config->serialPinConfig);

    resetSerialConfig(&config->serialConfig);

    resetProfile(&config->profile[0]);

    resetRollAndPitchTrims(&config->accelerometerConfig.accelerometerTrims);

    config->compassConfig.mag_declination = 0;
    config->accelerometerConfig.acc_lpf_hz = 10.0f;

    config->imuConfig.accDeadband.xy = 40;
    config->imuConfig.accDeadband.z = 40;
    config->imuConfig.acc_unarmedcal = 1;

#ifdef BARO
    resetBarometerConfig(&config->barometerConfig);
#endif

    // Radio
#ifdef RX_CHANNELS_TAER
    parseRcChannels("TAER1234", &config->rxConfig);
#else
    parseRcChannels("AETR1234", &config->rxConfig);
#endif

    resetRcControlsConfig(&config->rcControlsConfig);

    config->throttleCorrectionConfig.throttle_correction_value = 0;      // could 10 with althold or 40 for fpv
    config->throttleCorrectionConfig.throttle_correction_angle = 800;    // could be 80.0 deg with atlhold or 45.0 for fpv

    // Failsafe Variables
    config->failsafeConfig.failsafe_delay = 10;                            // 1sec
    config->failsafeConfig.failsafe_off_delay = 10;                        // 1sec
    config->failsafeConfig.failsafe_throttle = 1000;                       // default throttle off.
    config->failsafeConfig.failsafe_kill_switch = 0;                       // default failsafe switch action is identical to rc link loss
    config->failsafeConfig.failsafe_throttle_low_delay = 100;              // default throttle low delay for "just disarm" on failsafe condition
    config->failsafeConfig.failsafe_procedure = FAILSAFE_PROCEDURE_DROP_IT;// default full failsafe procedure is 0: auto-landing

#ifdef USE_SERVOS
    // servos
    for (int i = 0; i < MAX_SUPPORTED_SERVOS; i++) {
        config->servoProfile.servoConf[i].min = DEFAULT_SERVO_MIN;
        config->servoProfile.servoConf[i].max = DEFAULT_SERVO_MAX;
        config->servoProfile.servoConf[i].middle = DEFAULT_SERVO_MIDDLE;
        config->servoProfile.servoConf[i].rate = 100;
        config->servoProfile.servoConf[i].angleAtMin = DEFAULT_SERVO_MIN_ANGLE;
        config->servoProfile.servoConf[i].angleAtMax = DEFAULT_SERVO_MAX_ANGLE;
        config->servoProfile.servoConf[i].forwardFromChannel = CHANNEL_FORWARDING_DISABLED;
    }

    // gimbal
    config->gimbalConfig.mode = GIMBAL_MODE_NORMAL;

    // Channel forwarding;
    config->channelForwardingConfig.startChannel = AUX1;
#endif

#ifdef GPS
    resetGpsProfile(&config->gpsProfile);
#endif

    // custom mixer. clear by defaults.
    for (int i = 0; i < MAX_SUPPORTED_MOTORS; i++) {
        config->customMotorMixer[i].throttle = 0.0f;
    }

#ifdef VTX
    config->vtx_band = 4;    //Fatshark/Airwaves
    config->vtx_channel = 1; //CH1
    config->vtx_mode = 0;    //CH+BAND mode
    config->vtx_mhz = 5740;  //F0
#endif

#ifdef TRANSPONDER
    static const uint8_t defaultTransponderData[6] = { 0x12, 0x34, 0x56, 0x78, 0x9A, 0xBC }; // Note, this is NOT a valid transponder code, it's just for testing production hardware

    memcpy(config->transponderData, &defaultTransponderData, sizeof(defaultTransponderData));
#endif

#ifdef BLACKBOX
#if defined(ENABLE_BLACKBOX_LOGGING_ON_SPIFLASH_BY_DEFAULT)
    intFeatureSet(FEATURE_BLACKBOX, featuresPtr);
    config->blackboxConfig.device = BLACKBOX_DEVICE_FLASH;
#elif defined(ENABLE_BLACKBOX_LOGGING_ON_SDCARD_BY_DEFAULT)
    intFeatureSet(FEATURE_BLACKBOX, featuresPtr);
    config->blackboxConfig.device = BLACKBOX_DEVICE_SDCARD;
#else
    config->blackboxConfig.device = BLACKBOX_DEVICE_SERIAL;
#endif

    config->blackboxConfig.rate_num = 1;
    config->blackboxConfig.rate_denom = 1;
    config->blackboxConfig.on_motor_test = 0; // default off
#endif // BLACKBOX

#ifdef SERIALRX_UART
    if (featureConfigured(FEATURE_RX_SERIAL)) {
        int serialIndex = findSerialPortIndexByIdentifier(SERIALRX_UART);
        if (serialIndex >= 0) {
            config->serialConfig.portConfigs[serialIndex].functionMask = FUNCTION_RX_SERIAL;
        }
    }
#endif

#ifdef USE_FLASHFS
    resetFlashConfig(&config->flashConfig);
#endif

    resetStatusLedConfig(&config->statusLedConfig);

    /* merely to force a reset if the person inadvertently flashes the wrong target */
    strncpy(config->boardIdentifier, TARGET_BOARD_IDENTIFIER, sizeof(TARGET_BOARD_IDENTIFIER));

#if defined(TARGET_CONFIG)
    targetConfiguration(config);
#endif

    // copy first profile into remaining profile
    for (int i = 1; i < MAX_PROFILE_COUNT; i++) {
        memcpy(&config->profile[i], &config->profile[0], sizeof(profile_t));
    }
}

void resetConfigs(void)
{
    createDefaultConfig(&masterConfig);
    pgResetAll(MAX_PROFILE_COUNT);
    pgActivateProfile(0);

    setProfile(0);
    setControlRateProfile(0);

#ifdef LED_STRIP
    reevaluateLedConfig();
#endif
}

void activateConfig(void)
{
    generateThrottleCurve();

    resetAdjustmentStates();

    useRcControlsConfig(modeActivationConditions(0), &currentProfile->pidProfile);
    useAdjustmentConfig(&currentProfile->pidProfile);

#ifdef GPS
    gpsUsePIDs(&currentProfile->pidProfile);
#endif

    failsafeReset();
    setAccelerationTrims(&accelerometerConfigMutable()->accZero);
    setAccelerationFilter(accelerometerConfig()->acc_lpf_hz);

#ifdef USE_SERVOS
    servoUseConfigs(masterConfig.servoProfile.servoConf, &masterConfig.channelForwardingConfig);
#endif

    imuConfigure(throttleCorrectionConfig()->throttle_correction_angle);

    configureAltitudeHold(&currentProfile->pidProfile);
}

void validateAndFixConfig(void)
{
    if((motorConfig()->dev.motorPwmProtocol == PWM_TYPE_BRUSHED) && (motorConfig()->mincommand < 1000)){
        motorConfigMutable()->mincommand = 1000;
    }

    if ((motorConfig()->dev.motorPwmProtocol == PWM_TYPE_STANDARD) && (motorConfig()->dev.motorPwmRate > BRUSHLESS_MOTORS_PWM_RATE)) {
        motorConfigMutable()->dev.motorPwmRate = BRUSHLESS_MOTORS_PWM_RATE;
    }

    if (!(featureConfigured(FEATURE_RX_PARALLEL_PWM) || featureConfigured(FEATURE_RX_PPM) || featureConfigured(FEATURE_RX_SERIAL) || featureConfigured(FEATURE_RX_MSP) || featureConfigured(FEATURE_RX_SPI))) {
        featureSet(DEFAULT_RX_FEATURE);
    }

    if (featureConfigured(FEATURE_RX_PPM)) {
        featureClear(FEATURE_RX_SERIAL | FEATURE_RX_PARALLEL_PWM | FEATURE_RX_MSP | FEATURE_RX_SPI);
    }

    if (featureConfigured(FEATURE_RX_MSP)) {
        featureClear(FEATURE_RX_SERIAL | FEATURE_RX_PARALLEL_PWM | FEATURE_RX_PPM | FEATURE_RX_SPI);
    }

    if (featureConfigured(FEATURE_RX_SERIAL)) {
        featureClear(FEATURE_RX_PARALLEL_PWM | FEATURE_RX_MSP | FEATURE_RX_PPM | FEATURE_RX_SPI);
    }

    if (featureConfigured(FEATURE_RX_SPI)) {
        featureClear(FEATURE_RX_SERIAL | FEATURE_RX_PARALLEL_PWM | FEATURE_RX_PPM | FEATURE_RX_MSP);
    }

    if (featureConfigured(FEATURE_RX_PARALLEL_PWM)) {
        featureClear(FEATURE_RX_SERIAL | FEATURE_RX_MSP | FEATURE_RX_PPM | FEATURE_RX_SPI);
#if defined(STM32F10X)
        // rssi adc needs the same ports
        featureClear(FEATURE_RSSI_ADC);
        // current meter needs the same ports
        if (batteryConfig()->currentMeterType == CURRENT_SENSOR_ADC) {
            featureClear(FEATURE_CURRENT_METER);
        }
#endif
        // software serial needs free PWM ports
        featureClear(FEATURE_SOFTSERIAL);
    }

#ifdef USE_SOFTSPI
    if (featureConfigured(FEATURE_SOFTSPI)) {
        featureClear(FEATURE_RX_PPM | FEATURE_RX_PARALLEL_PWM | FEATURE_SOFTSERIAL | FEATURE_VBAT);
#if defined(STM32F10X)
        featureClear(FEATURE_LED_STRIP);
        // rssi adc needs the same ports
        featureClear(FEATURE_RSSI_ADC);
        // current meter needs the same ports
        if (batteryConfig()->currentMeterType == CURRENT_SENSOR_ADC) {
            featureClear(FEATURE_CURRENT_METER);
        }
#endif
    }
#endif

    useRxConfig(&masterConfig.rxConfig);

    serialConfig_t *serialConfig = &masterConfig.serialConfig;

    if (!isSerialConfigValid(serialConfig)) {
        resetSerialConfig(serialConfig);
    }

    validateAndFixGyroConfig();

#if defined(TARGET_VALIDATECONFIG)
    targetValidateConfiguration(&masterConfig);
#endif
}

void validateAndFixGyroConfig(void)
{
    // Prevent invalid notch cutoff
    if (gyroConfig()->gyro_soft_notch_cutoff_1 >= gyroConfig()->gyro_soft_notch_hz_1) {
        gyroConfigMutable()->gyro_soft_notch_hz_1 = 0;
    }
    if (gyroConfig()->gyro_soft_notch_cutoff_2 >= gyroConfig()->gyro_soft_notch_hz_2) {
        gyroConfigMutable()->gyro_soft_notch_hz_2 = 0;
    }

    float samplingTime = 0.000125f;

    if (gyroConfig()->gyro_lpf != GYRO_LPF_256HZ && gyroConfig()->gyro_lpf != GYRO_LPF_NONE) {
        pidConfigMutable()->pid_process_denom = 1; // When gyro set to 1khz always set pid speed 1:1 to sampling speed
        gyroConfigMutable()->gyro_sync_denom = 1;
        gyroConfigMutable()->gyro_use_32khz = false;
        samplingTime = 0.001f;
    }

    if (gyroConfig()->gyro_use_32khz) {
        samplingTime = 0.00003125;
        // F1 and F3 can't handle high sample speed.
#if defined(STM32F1)
        gyroConfigMutable()->gyro_sync_denom = MAX(gyroConfig()->gyro_sync_denom, 16);
#elif defined(STM32F3)
        gyroConfigMutable()->gyro_sync_denom = MAX(gyroConfig()->gyro_sync_denom, 4);
#endif
    } else {
#if defined(STM32F1)
<<<<<<< HEAD
        gyroConfig()->gyro_sync_denom = MAX(gyroConfig()->gyro_sync_denom, 3);
=======
        gyroConfigMutable()->gyro_sync_denom = MAX(gyroConfig()->gyro_sync_denom, 4);
>>>>>>> 79b4badf
#endif
    }

#if !defined(GYRO_USES_SPI) || !defined(USE_MPU_DATA_READY_SIGNAL)
    gyroConfigMutable()->gyro_isr_update = false;
#endif

    // check for looptime restrictions based on motor protocol. Motor times have safety margin
    const float pidLooptime = samplingTime * gyroConfig()->gyro_sync_denom * pidConfig()->pid_process_denom;
    float motorUpdateRestriction;
    switch(motorConfig()->dev.motorPwmProtocol) {
        case (PWM_TYPE_STANDARD):
            motorUpdateRestriction = 1.0f/BRUSHLESS_MOTORS_PWM_RATE;
            break;
        case (PWM_TYPE_ONESHOT125):
            motorUpdateRestriction = 0.0005f;
            break;
        case (PWM_TYPE_ONESHOT42):
            motorUpdateRestriction = 0.0001f;
            break;
#ifdef USE_DSHOT
        case (PWM_TYPE_DSHOT150):
            motorUpdateRestriction = 0.000250f;
            break;
        case (PWM_TYPE_DSHOT300):
            motorUpdateRestriction = 0.0001f;
            break;
#endif
        default:
            motorUpdateRestriction = 0.00003125f;
    }

    if (pidLooptime < motorUpdateRestriction) {
        const uint8_t maxPidProcessDenom = constrain(motorUpdateRestriction / (samplingTime * gyroConfig()->gyro_sync_denom), 1, MAX_PID_PROCESS_DENOM);
        pidConfigMutable()->pid_process_denom = MIN(pidConfigMutable()->pid_process_denom, maxPidProcessDenom);
    }

    // Prevent overriding the max rate of motors
    if (motorConfig()->dev.useUnsyncedPwm && (motorConfig()->dev.motorPwmProtocol <= PWM_TYPE_BRUSHED) && motorConfig()->dev.motorPwmProtocol != PWM_TYPE_STANDARD) {
        uint32_t maxEscRate = lrintf(1.0f / motorUpdateRestriction);

        if(motorConfig()->dev.motorPwmRate > maxEscRate)
            motorConfigMutable()->dev.motorPwmRate = maxEscRate;
    }
}

void readEEPROM(void)
{
    suspendRxSignal();

    // Sanity check, read flash
    if (!loadEEPROM()) {
        failureMode(FAILURE_INVALID_EEPROM_CONTENTS);
    }

//    pgActivateProfile(getCurrentProfile());
//    setControlRateProfile(rateProfileSelection()->defaultRateProfileIndex);

    if (masterConfig.current_profile_index > MAX_PROFILE_COUNT - 1) {// sanity check
        masterConfig.current_profile_index = 0;
    }

    setProfile(masterConfig.current_profile_index);

    validateAndFixConfig();
    activateConfig();

    resumeRxSignal();
}

void writeEEPROM(void)
{
    suspendRxSignal();

    writeConfigToEEPROM();

    resumeRxSignal();
}

void resetEEPROM(void)
{
    resetConfigs();
    writeEEPROM();
}

void ensureEEPROMContainsValidData(void)
{
    if (isEEPROMContentValid()) {
        return;
    }
    resetEEPROM();
}

void saveConfigAndNotify(void)
{
    writeEEPROM();
    readEEPROM();
    beeperConfirmationBeeps(1);
}

void changeProfile(uint8_t profileIndex)
{
    if (profileIndex >= MAX_PROFILE_COUNT) {
        profileIndex = MAX_PROFILE_COUNT - 1;
    }
    masterConfig.current_profile_index = profileIndex;
    writeEEPROM();
    readEEPROM();
    beeperConfirmationBeeps(profileIndex + 1);
}

void changeControlRateProfile(uint8_t profileIndex)
{
    if (profileIndex >= MAX_RATEPROFILES) {
        profileIndex = MAX_RATEPROFILES - 1;
    }
    setControlRateProfile(profileIndex);
    generateThrottleCurve();
}

void beeperOffSet(uint32_t mask)
{
    masterConfig.beeper_off_flags |= mask;
}

void beeperOffSetAll(uint8_t beeperCount)
{
    masterConfig.beeper_off_flags = (1 << beeperCount) -1;
}

void beeperOffClear(uint32_t mask)
{
    masterConfig.beeper_off_flags &= ~(mask);
}

void beeperOffClearAll(void)
{
    masterConfig.beeper_off_flags = 0;
}

uint32_t getBeeperOffMask(void)
{
    return masterConfig.beeper_off_flags;
}

void setBeeperOffMask(uint32_t mask)
{
    masterConfig.beeper_off_flags = mask;
}

uint32_t getPreferredBeeperOffMask(void)
{
    return masterConfig.preferred_beeper_off_flags;
}

void setPreferredBeeperOffMask(uint32_t mask)
{
    masterConfig.preferred_beeper_off_flags = mask;
}<|MERGE_RESOLUTION|>--- conflicted
+++ resolved
@@ -1189,11 +1189,7 @@
 #endif
     } else {
 #if defined(STM32F1)
-<<<<<<< HEAD
-        gyroConfig()->gyro_sync_denom = MAX(gyroConfig()->gyro_sync_denom, 3);
-=======
-        gyroConfigMutable()->gyro_sync_denom = MAX(gyroConfig()->gyro_sync_denom, 4);
->>>>>>> 79b4badf
+        gyroConfigMutable()->gyro_sync_denom = MAX(gyroConfig()->gyro_sync_denom, 3);
 #endif
     }
 
