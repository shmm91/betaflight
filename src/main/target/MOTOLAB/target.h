--- conflicted
+++ resolved
@@ -112,16 +112,7 @@
 //#define SENSORS_SET (SENSOR_ACC | SENSOR_BARO | SENSOR_GPS | SENSOR_MAG)
 #define SENSORS_SET (SENSOR_ACC)
 
-<<<<<<< HEAD
-#define TELEMETRY
-#define BLACKBOX
-#define SERIAL_RX
-#define DEFAULT_RX_FEATURE FEATURE_RX_PPM
-//#define GPS
-//#define GTUNE
-=======
 #undef GPS
->>>>>>> 47d07059
 #define DISPLAY
 #define USE_FLASHFS
 #define USE_FLASH_M25P16
