--- conflicted
+++ resolved
@@ -210,19 +210,13 @@
 //#define USE_FAKE_BARO
 //#define USE_FAKE_GPS
 
-<<<<<<< HEAD
 //#undef TELEMETRY_FRSKY
 //#define TELEMETRY_MAVLINK
 //#define USE_SERIALRX_SUMD
 //#define TELEMETRY_HOTT
-=======
+
 // CC3D is widely used for airplanes - enable fw_autotune
 #define AUTOTUNE_FIXED_WING
-
-// #undef TELEMETRY_FRSKY
-// #define TELEMETRY_MAVLINK
-#define USE_SERIALRX_SUMD
->>>>>>> 41ceafd8
 
 // IO - from schematics
 #define TARGET_IO_PORTA         0xffff
