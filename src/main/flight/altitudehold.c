--- conflicted
+++ resolved
@@ -83,11 +83,7 @@
                 AltHold = EstAlt;
                 isAltHoldChanged = 0;
             }
-<<<<<<< HEAD
             rcCommand[THROTTLE] = constrain(initialThrottleHold + altHoldThrottleAdjustment, PWM_RANGE_MIN, PWM_RANGE_MAX);
-=======
-            rcCommand[THROTTLE] = constrain(initialThrottleHold + altHoldThrottleAdjustment, motorConfig()->minthrottle, motorConfig()->maxthrottle);
->>>>>>> 48aac649
         }
     } else {
         // slow alt changes, mostly used for aerial photography
@@ -101,11 +97,7 @@
             velocityControl = 0;
             isAltHoldChanged = 0;
         }
-<<<<<<< HEAD
         rcCommand[THROTTLE] = constrain(initialThrottleHold + altHoldThrottleAdjustment, PWM_RANGE_MIN, PWM_RANGE_MAX);
-=======
-        rcCommand[THROTTLE] = constrain(initialThrottleHold + altHoldThrottleAdjustment, motorConfig()->minthrottle, motorConfig()->maxthrottle);
->>>>>>> 48aac649
     }
 }
 
