/*
 * This file is part of Cleanflight.
 *
 * Cleanflight is free software: you can redistribute it and/or modify
 * it under the terms of the GNU General Public License as published by
 * the Free Software Foundation, either version 3 of the License, or
 * (at your option) any later version.
 *
 * Cleanflight is distributed in the hope that it will be useful,
 * but WITHOUT ANY WARRANTY; without even the implied warranty of
 * MERCHANTABILITY or FITNESS FOR A PARTICULAR PURPOSE.  See the
 * GNU General Public License for more details.
 *
 * You should have received a copy of the GNU General Public License
 * along with Cleanflight.  If not, see <http://www.gnu.org/licenses/>.
 */

#include <stdbool.h>
#include <stdint.h>
#include <string.h>

#include "platform.h"

#include "common/streambuf.h"
#include "common/utils.h"

#include "io/serial.h"

#include "msp/msp.h"
#include "msp/msp_serial.h"

static mspPort_t mspPorts[MAX_MSP_PORT_COUNT];


static void resetMspPort(mspPort_t *mspPortToReset, serialPort_t *serialPort)
{
    memset(mspPortToReset, 0, sizeof(mspPort_t));

    mspPortToReset->port = serialPort;
}

void mspSerialAllocatePorts(void)
{
    uint8_t portIndex = 0;
    serialPortConfig_t *portConfig = findSerialPortConfig(FUNCTION_MSP);
    while (portConfig && portIndex < MAX_MSP_PORT_COUNT) {
        mspPort_t *mspPort = &mspPorts[portIndex];
        if (mspPort->port) {
            portIndex++;
            continue;
        }

        serialPort_t *serialPort = openSerialPort(portConfig->identifier, FUNCTION_MSP, NULL, baudRates[portConfig->msp_baudrateIndex], MODE_RXTX, SERIAL_NOT_INVERTED);
        if (serialPort) {
            resetMspPort(mspPort, serialPort);
            portIndex++;
        }

        portConfig = findNextSerialPortConfig(FUNCTION_MSP);
    }
}

void mspSerialReleasePortIfAllocated(serialPort_t *serialPort)
{
    for (uint8_t portIndex = 0; portIndex < MAX_MSP_PORT_COUNT; portIndex++) {
        mspPort_t *candidateMspPort = &mspPorts[portIndex];
        if (candidateMspPort->port == serialPort) {
            closeSerialPort(serialPort);
            memset(candidateMspPort, 0, sizeof(mspPort_t));
        }
    }
}

static bool mspSerialProcessReceivedData(mspPort_t *mspPort, uint8_t c)
{
    if (mspPort->c_state == MSP_IDLE) {
        if (c == '$') {
            mspPort->c_state = MSP_HEADER_START;
        } else {
            return false;
        }
    } else if (mspPort->c_state == MSP_HEADER_START) {
        mspPort->c_state = (c == 'M') ? MSP_HEADER_M : MSP_IDLE;
    } else if (mspPort->c_state == MSP_HEADER_M) {
        mspPort->c_state = (c == '<') ? MSP_HEADER_ARROW : MSP_IDLE;
    } else if (mspPort->c_state == MSP_HEADER_ARROW) {
        if (c > MSP_PORT_INBUF_SIZE) {
            mspPort->c_state = MSP_IDLE;
        } else {
            mspPort->dataSize = c;
            mspPort->offset = 0;
            mspPort->checksum = 0;
            mspPort->checksum ^= c;
            mspPort->c_state = MSP_HEADER_SIZE;
        }
    } else if (mspPort->c_state == MSP_HEADER_SIZE) {
        mspPort->cmdMSP = c;
        mspPort->checksum ^= c;
        mspPort->c_state = MSP_HEADER_CMD;
    } else if (mspPort->c_state == MSP_HEADER_CMD && mspPort->offset < mspPort->dataSize) {
        mspPort->checksum ^= c;
        mspPort->inBuf[mspPort->offset++] = c;
    } else if (mspPort->c_state == MSP_HEADER_CMD && mspPort->offset >= mspPort->dataSize) {
        if (mspPort->checksum == c) {
            mspPort->c_state = MSP_COMMAND_RECEIVED;
        } else {
            mspPort->c_state = MSP_IDLE;
        }
    }
    return true;
}

static uint8_t mspSerialChecksumBuf(uint8_t checksum, const uint8_t *data, int len)
{
    while (len-- > 0) {
        checksum ^= *data++;
    }
    return checksum;
}

#define JUMBO_FRAME_SIZE_LIMIT 255

static int mspSerialEncode(mspPort_t *msp, mspPacket_t *packet)
{
    serialBeginWrite(msp->port);
    const int len = sbufBytesRemaining(&packet->buf);
    const int mspLen = len < JUMBO_FRAME_SIZE_LIMIT ? len : JUMBO_FRAME_SIZE_LIMIT;
    const uint8_t hdr[5] = {'$', 'M', packet->result == MSP_RESULT_ERROR ? '!' : '>', mspLen, packet->cmd};
    serialWriteBuf(msp->port, hdr, sizeof(hdr));
    uint8_t checksum = mspSerialChecksumBuf(0, hdr + 3, 2); // checksum starts from len field
    if (len >= JUMBO_FRAME_SIZE_LIMIT) {
        serialWrite(msp->port, len & 0xff);
        checksum ^= len & 0xff;
        serialWrite(msp->port, (len >> 8) & 0xff);
        checksum ^= (len >> 8) & 0xff;
    }
    if (len > 0) {
        serialWriteBuf(msp->port, sbufPtr(&packet->buf), len);
        checksum = mspSerialChecksumBuf(checksum, sbufPtr(&packet->buf), len);
    }
    serialWrite(msp->port, checksum);
    serialEndWrite(msp->port);
    return sizeof(hdr) + len + 1; // header, data, and checksum
}

static mspPostProcessFnPtr mspSerialProcessReceivedCommand(mspPort_t *msp, mspProcessCommandFnPtr mspProcessCommandFn)
{
    static uint8_t outBuf[MSP_PORT_OUTBUF_SIZE];

    mspPacket_t reply = {
        .buf = { .ptr = outBuf, .end = ARRAYEND(outBuf), },
        .cmd = -1,
        .result = 0,
    };
    uint8_t *outBufHead = reply.buf.ptr;

    mspPacket_t command = {
        .buf = { .ptr = msp->inBuf, .end = msp->inBuf + msp->dataSize, },
        .cmd = msp->cmdMSP,
        .result = 0,
    };

    mspPostProcessFnPtr mspPostProcessFn = NULL;
    const mspResult_e status = mspProcessCommandFn(&command, &reply, &mspPostProcessFn);

    if (status != MSP_RESULT_NO_REPLY) {
        sbufSwitchToReader(&reply.buf, outBufHead); // change streambuf direction
        mspSerialEncode(msp, &reply);
    }

    msp->c_state = MSP_IDLE;
    return mspPostProcessFn;
}

/*
 * Process MSP commands from serial ports configured as MSP ports.
 *
 * Called periodically by the scheduler.
 */
void mspSerialProcess(mspEvaluateNonMspData_e evaluateNonMspData, mspProcessCommandFnPtr mspProcessCommandFn)
{
    for (uint8_t portIndex = 0; portIndex < MAX_MSP_PORT_COUNT; portIndex++) {
        mspPort_t * const mspPort = &mspPorts[portIndex];
        if (!mspPort->port) {
            continue;
        }
        mspPostProcessFnPtr mspPostProcessFn = NULL;
        while (serialRxBytesWaiting(mspPort->port)) {

            const uint8_t c = serialRead(mspPort->port);
            const bool consumed = mspSerialProcessReceivedData(mspPort, c);

            if (!consumed && evaluateNonMspData == MSP_EVALUATE_NON_MSP_DATA) {
                serialEvaluateNonMspData(mspPort->port, c);
            }

            if (mspPort->c_state == MSP_COMMAND_RECEIVED) {
                mspPostProcessFn = mspSerialProcessReceivedCommand(mspPort, mspProcessCommandFn);
                break; // process one command at a time so as not to block.
            }
        }
        if (mspPostProcessFn) {
            waitForSerialPortToFinishTransmitting(mspPort->port);
            mspPostProcessFn(mspPort->port);
        }
    }
}

void mspSerialInit(void)
{
    memset(mspPorts, 0, sizeof(mspPorts));
    mspSerialAllocatePorts();
}

<<<<<<< HEAD
void mspSerialPush(uint8_t cmd, uint8_t *data, int datalen)
{
    static uint8_t pushBuf[30];
=======
int mspSerialPush(uint8_t cmd, const uint8_t *data, int datalen)
{
    static uint8_t pushBuf[30];
    int ret = 0;
>>>>>>> 071b14f9

    mspPacket_t push = {
        .buf = { .ptr = pushBuf, .end = ARRAYEND(pushBuf), },
        .cmd = cmd,
        .result = 0,
    };

<<<<<<< HEAD
    for (uint8_t portIndex = 0; portIndex < MAX_MSP_PORT_COUNT; portIndex++) {
=======
    for (int portIndex = 0; portIndex < MAX_MSP_PORT_COUNT; portIndex++) {
>>>>>>> 071b14f9
        mspPort_t * const mspPort = &mspPorts[portIndex];
        if (!mspPort->port) {
            continue;
        }

        // XXX Kludge!!! Avoid zombie VCP port (avoid VCP entirely for now)
        if (mspPort->port->identifier == SERIAL_PORT_USB_VCP) {
            continue;
        }

        sbufWriteData(&push.buf, data, datalen);

        sbufSwitchToReader(&push.buf, pushBuf);

<<<<<<< HEAD
        mspSerialEncode(mspPort, &push);
    }
=======
        ret = mspSerialEncode(mspPort, &push);
    }
    return ret; // return the number of bytes written
>>>>>>> 071b14f9
}

uint32_t mspSerialTxBytesFree()
{
<<<<<<< HEAD
    uint32_t minroom = UINT16_MAX;

    for (uint8_t portIndex = 0; portIndex < MAX_MSP_PORT_COUNT; portIndex++) {
=======
    uint32_t ret = UINT32_MAX;

    for (int portIndex = 0; portIndex < MAX_MSP_PORT_COUNT; portIndex++) {
>>>>>>> 071b14f9
        mspPort_t * const mspPort = &mspPorts[portIndex];
        if (!mspPort->port) {
            continue;
        }

        // XXX Kludge!!! Avoid zombie VCP port (avoid VCP entirely for now)
        if (mspPort->port->identifier == SERIAL_PORT_USB_VCP) {
            continue;
        }

<<<<<<< HEAD
        uint32_t room = serialTxBytesFree(mspPort->port);

        if (room < minroom) {
            minroom = room;
        }
    }

    return minroom;
=======
        const uint32_t bytesFree = serialTxBytesFree(mspPort->port);
        if (bytesFree < ret) {
            ret = bytesFree;
        }
    }

    return ret;
>>>>>>> 071b14f9
}<|MERGE_RESOLUTION|>--- conflicted
+++ resolved
@@ -212,16 +212,10 @@
     mspSerialAllocatePorts();
 }
 
-<<<<<<< HEAD
-void mspSerialPush(uint8_t cmd, uint8_t *data, int datalen)
-{
-    static uint8_t pushBuf[30];
-=======
 int mspSerialPush(uint8_t cmd, const uint8_t *data, int datalen)
 {
     static uint8_t pushBuf[30];
     int ret = 0;
->>>>>>> 071b14f9
 
     mspPacket_t push = {
         .buf = { .ptr = pushBuf, .end = ARRAYEND(pushBuf), },
@@ -229,11 +223,7 @@
         .result = 0,
     };
 
-<<<<<<< HEAD
-    for (uint8_t portIndex = 0; portIndex < MAX_MSP_PORT_COUNT; portIndex++) {
-=======
     for (int portIndex = 0; portIndex < MAX_MSP_PORT_COUNT; portIndex++) {
->>>>>>> 071b14f9
         mspPort_t * const mspPort = &mspPorts[portIndex];
         if (!mspPort->port) {
             continue;
@@ -248,27 +238,16 @@
 
         sbufSwitchToReader(&push.buf, pushBuf);
 
-<<<<<<< HEAD
-        mspSerialEncode(mspPort, &push);
-    }
-=======
         ret = mspSerialEncode(mspPort, &push);
     }
     return ret; // return the number of bytes written
->>>>>>> 071b14f9
 }
 
 uint32_t mspSerialTxBytesFree()
 {
-<<<<<<< HEAD
-    uint32_t minroom = UINT16_MAX;
-
-    for (uint8_t portIndex = 0; portIndex < MAX_MSP_PORT_COUNT; portIndex++) {
-=======
     uint32_t ret = UINT32_MAX;
 
     for (int portIndex = 0; portIndex < MAX_MSP_PORT_COUNT; portIndex++) {
->>>>>>> 071b14f9
         mspPort_t * const mspPort = &mspPorts[portIndex];
         if (!mspPort->port) {
             continue;
@@ -279,16 +258,6 @@
             continue;
         }
 
-<<<<<<< HEAD
-        uint32_t room = serialTxBytesFree(mspPort->port);
-
-        if (room < minroom) {
-            minroom = room;
-        }
-    }
-
-    return minroom;
-=======
         const uint32_t bytesFree = serialTxBytesFree(mspPort->port);
         if (bytesFree < ret) {
             ret = bytesFree;
@@ -296,5 +265,4 @@
     }
 
     return ret;
->>>>>>> 071b14f9
 }